/* -*- Mode: C; tab-width: 2; indent-tabs-mode: nil; c-basic-offset: 2 * -*- */

/* coap_list.c -- CoAP list structures
 *
 * Copyright (C) 2010,2011,2015 Olaf Bergmann <bergmann@tzi.org>
 *
 * This file is part of the CoAP library libcoap. Please see README for terms of
 * use.
 */

/* #include "coap_config.h" */

#include <stdio.h>
#include <string.h>

<<<<<<< HEAD
#include "libcoap.h"
#include "debug.h"
#include "mem.h"
=======
#include <coap/debug.h>
#include <coap/mem.h>
>>>>>>> aafb87e5
#include "coap_list.h"


int
coap_insert(coap_list_t **head, coap_list_t *node) {
  if (!node) {
    coap_log(LOG_WARNING, "cannot create option Proxy-Uri\n");
  } else {
    /* must append at the list end to avoid re-ordering of
     * options during sort */
    LL_APPEND((*head), node);
  }

  return node != NULL;
}

int
coap_delete(coap_list_t *node) {
  if (node) {
    coap_free(node);
  }
  return 1;
}

void
coap_delete_list(coap_list_t *queue) {
  coap_list_t *elt, *tmp;

  if (!queue)
    return;

  LL_FOREACH_SAFE(queue, elt, tmp) {
    coap_delete(elt);
  }
}
<|MERGE_RESOLUTION|>--- conflicted
+++ resolved
@@ -13,14 +13,9 @@
 #include <stdio.h>
 #include <string.h>
 
-<<<<<<< HEAD
-#include "libcoap.h"
-#include "debug.h"
-#include "mem.h"
-=======
+#include <coap/libcoap.h>
 #include <coap/debug.h>
 #include <coap/mem.h>
->>>>>>> aafb87e5
 #include "coap_list.h"
 
 
