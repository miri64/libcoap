/* net.c -- CoAP network interface
 *
<<<<<<< HEAD
 * Copyright (C) 2010--2014 Olaf Bergmann <bergmann@tzi.org>
=======
 * Copyright (C) 2010--2013 Olaf Bergmann <bergmann@tzi.org>
>>>>>>> 627ce6c9
 *
 * This file is part of the CoAP library libcoap. Please see
 * README for terms of use. 
 */

#include "config.h"

#include <ctype.h>
#include <stdio.h>
#ifdef HAVE_LIMITS_H
#include <limits.h>
#endif
#ifdef HAVE_UNISTD_H
#include <unistd.h>
#elif HAVE_SYS_UNISTD_H
#include <sys/unistd.h>
#endif
#include <sys/types.h>
#ifdef HAVE_SYS_SOCKET_H
#include <sys/socket.h>
#endif
#ifdef HAVE_NETINET_IN_H
#include <netinet/in.h>
#endif
#ifdef HAVE_ARPA_INET_H
#include <arpa/inet.h>
#endif

#ifdef WITH_LWIP
#include <lwip/pbuf.h>
#include <lwip/udp.h>
#include <lwip/timers.h>
#endif

#include "debug.h"
#include "mem.h"
#include "str.h"
#include "async.h"
#include "resource.h"
#include "option.h"
#include "encode.h"
#include "block.h"
#include "net.h"

#if defined(WITH_POSIX)

time_t clock_offset;

static inline coap_queue_t *
coap_malloc_node() {
  return (coap_queue_t *)coap_malloc(sizeof(coap_queue_t));
}

static inline void
coap_free_node(coap_queue_t *node) {
  coap_free(node);
}
#endif /* WITH_POSIX */
#ifdef WITH_LWIP

#include <lwip/memp.h>

static void coap_retransmittimer_execute(void *arg);
static void coap_retransmittimer_restart(coap_context_t *ctx);

static inline coap_queue_t *
coap_malloc_node() {
	return (coap_queue_t *)memp_malloc(MEMP_COAP_NODE);
}

static inline void
coap_free_node(coap_queue_t *node) {
	memp_free(MEMP_COAP_NODE, node);
}

#endif /* WITH_LWIP */
#ifdef WITH_CONTIKI
# ifndef DEBUG
#  define DEBUG DEBUG_PRINT
# endif /* DEBUG */

#include "memb.h"
#include "net/uip-debug.h"

clock_time_t clock_offset;

#define UIP_IP_BUF   ((struct uip_ip_hdr *)&uip_buf[UIP_LLH_LEN])
#define UIP_UDP_BUF  ((struct uip_udp_hdr *)&uip_buf[UIP_LLIPH_LEN])

void coap_resources_init();
void coap_pdu_resources_init();

unsigned char initialized = 0;
coap_context_t the_coap_context;

MEMB(node_storage, coap_queue_t, COAP_PDU_MAXCNT);

PROCESS(coap_retransmit_process, "message retransmit process");

static inline coap_queue_t *
coap_malloc_node() {
  return (coap_queue_t *)memb_alloc(&node_storage);
}

static inline void
coap_free_node(coap_queue_t *node) {
  memb_free(&node_storage, node);
}
#endif /* WITH_CONTIKI */
#ifdef WITH_LWIP

/** Callback to udp_recv when using lwIP. Gets called by lwIP on arriving
 * packages, places a reference in context->pending_package, and calls
 * coap_read to process the package. Thus, coap_read needs not be called in
 * lwIP main loops. (When modifying this for thread-like operation, ie. if you
 * remove the coap_read call from this, make sure that coap_read gets a chance
 * to run before this callback is entered the next time.)
 */
static void received_package(void *arg, struct udp_pcb *upcb, struct pbuf *p, ip_addr_t *addr, u16_t port)
{
  struct coap_context_t *context = (coap_context_t *)arg;

  LWIP_ASSERT("pending_package was not cleared.", context->pending_package == NULL);

  context->pending_package = p; /* we don't free it, coap_read has to do that */
  context->pending_address.addr = addr->addr; /* FIXME: this has to become address-type independent, probably there'll be an lwip function for that */
  context->pending_port = port;

  coap_read(context);
}

#endif /* WITH_LWIP */

int print_wellknown(coap_context_t *, unsigned char *, size_t *, size_t, coap_opt_t *);

void coap_handle_failed_notify(coap_context_t *, const coap_address_t *, 
			       const str *);

unsigned int
coap_adjust_basetime(coap_context_t *ctx, coap_tick_t now) {
  unsigned int result = 0;
  coap_tick_diff_t delta = now - ctx->sendqueue_basetime;

  if (ctx->sendqueue) {
    /* delta < 0 means that the new time stamp is before the old. */
    if (delta <= 0) {
      ctx->sendqueue->t -= delta;
    } else {
      /* This case is more complex: The time must be advanced forward,
       * thus possibly leading to timed out elements at the queue's
       * start. For every element that has timed out, its relative
       * time is set to zero and the result counter is increased. */

      coap_queue_t *q = ctx->sendqueue;
      coap_tick_t t = 0;
      while (q && (t + q->t < (coap_tick_t)delta)) {
	t += q->t;
	q->t = 0;
	result++;
	q = q->next;
      }

      /* finally adjust the first element that has not expired */
      if (q) {
	q->t = (coap_tick_t)delta - t;
      }
    }
  }

  /* adjust basetime */
  ctx->sendqueue_basetime += delta;

  return result;
}

int
coap_insert_node(coap_queue_t **queue, coap_queue_t *node) {
  coap_queue_t *p, *q;
  if ( !queue || !node )
    return 0;

  /* set queue head if empty */
  if ( !*queue ) {
    *queue = node;
    return 1;
  }

  /* replace queue head if PDU's time is less than head's time */
  q = *queue;
  if (node->t < q->t) {
    node->next = q;
    *queue = node;
    q->t -= node->t;		/* make q->t relative to node->t */
    return 1;
  }

  /* search for right place to insert */
  do {
    node->t -= q->t;		/* make node-> relative to q->t */
    p = q;
    q = q->next;
  } while (q && q->t <= node->t);

  /* insert new item */
  if (q) {
    q->t -= node->t;		/* make q->t relative to node->t */
  }
  node->next = q;
  p->next = node;
  return 1;
}

int
coap_delete_node(coap_queue_t *node) {
  if ( !node )
    return 0;

  coap_delete_pdu(node->pdu);
  coap_free_node(node);

  return 1;
}

void
coap_delete_all(coap_queue_t *queue) {
  if ( !queue )
    return;

  coap_delete_all( queue->next );
  coap_delete_node( queue );
}

coap_queue_t *
coap_new_node() {
  coap_queue_t *node;
  node = coap_malloc_node();

  if ( ! node ) {
#ifndef NDEBUG
    coap_log(LOG_WARNING, "coap_new_node: malloc\n");
#endif
    return NULL;
  }

  memset(node, 0, sizeof *node );
  return node;
}

coap_queue_t *
coap_peek_next( coap_context_t *context ) {
  if ( !context || !context->sendqueue )
    return NULL;

  return context->sendqueue;
}

coap_queue_t *
coap_pop_next( coap_context_t *context ) {
  coap_queue_t *next;

  if ( !context || !context->sendqueue )
    return NULL;

  next = context->sendqueue;
  context->sendqueue = context->sendqueue->next;
  if (context->sendqueue) {
    context->sendqueue->t += next->t;
  }
  next->next = NULL;
  return next;
}

#ifdef COAP_DEFAULT_WKC_HASHKEY
/** Checks if @p Key is equal to the pre-defined hash key for.well-known/core. */
#define is_wkc(Key)							\
  (memcmp((Key), COAP_DEFAULT_WKC_HASHKEY, sizeof(coap_key_t)) == 0)
#else
/* Implements a singleton to store a hash key for the .wellknown/core
 * resources. */
int
is_wkc(coap_key_t k) {
  static coap_key_t wkc;
  static unsigned char _initialized = 0;
  if (!_initialized) {
    _initialized = coap_hash_path((unsigned char *)COAP_DEFAULT_URI_WELLKNOWN, 
				 sizeof(COAP_DEFAULT_URI_WELLKNOWN) - 1, wkc);
  }
  return memcmp(k, wkc, sizeof(coap_key_t)) == 0;
}
#endif

coap_context_t *
coap_new_context(
  const coap_address_t *listen_addr) {
#ifdef WITH_POSIX
  coap_context_t *c = coap_malloc( sizeof( coap_context_t ) );
  int reuse = 1;
#endif /* WITH_POSIX */
#ifdef WITH_LWIP
  coap_context_t *c = memp_malloc(MEMP_COAP_CONTEXT);
#endif /* WITH_LWIP */
#ifdef WITH_CONTIKI
  coap_context_t *c;

  if (initialized)
    return NULL;
#endif /* WITH_CONTIKI */

  if (!listen_addr) {
    coap_log(LOG_EMERG, "no listen address specified\n");
    return NULL;
  }

  coap_clock_init();
#ifdef WITH_LWIP
  prng_init(LWIP_RAND());
#else /* WITH_LWIP */
  prng_init((unsigned long)listen_addr ^ clock_offset);
#endif /* WITH_LWIP */

#ifndef WITH_CONTIKI
  if ( !c ) {
#ifndef NDEBUG
    coap_log(LOG_EMERG, "coap_init: malloc:\n");
#endif
    return NULL;
  }
#endif /* not WITH_CONTIKI */
#ifdef WITH_CONTIKI
  coap_resources_init();
  coap_pdu_resources_init();

  c = &the_coap_context;
  initialized = 1;
#endif /* WITH_CONTIKI */

  memset(c, 0, sizeof( coap_context_t ) );

  /* initialize message id */
  prng((unsigned char *)&c->message_id, sizeof(unsigned short));

  /* register the critical options that we know */
  coap_register_option(c, COAP_OPTION_IF_MATCH);
  coap_register_option(c, COAP_OPTION_URI_HOST);
  coap_register_option(c, COAP_OPTION_IF_NONE_MATCH);
  coap_register_option(c, COAP_OPTION_URI_PORT);
  coap_register_option(c, COAP_OPTION_URI_PATH);
  coap_register_option(c, COAP_OPTION_URI_QUERY);
  coap_register_option(c, COAP_OPTION_ACCEPT);
  coap_register_option(c, COAP_OPTION_PROXY_URI);
  coap_register_option(c, COAP_OPTION_PROXY_SCHEME);
  coap_register_option(c, COAP_OPTION_BLOCK2);
  coap_register_option(c, COAP_OPTION_BLOCK1);

#ifdef WITH_POSIX
  c->sockfd = socket(listen_addr->addr.sa.sa_family, SOCK_DGRAM, 0);
  if ( c->sockfd < 0 ) {
#ifndef NDEBUG
    coap_log(LOG_EMERG, "coap_new_context: socket\n");
#endif /* WITH_POSIX */
    goto onerror;
  }

  if ( setsockopt( c->sockfd, SOL_SOCKET, SO_REUSEADDR, &reuse, sizeof(reuse) ) < 0 ) {
#ifndef NDEBUG
    coap_log(LOG_WARNING, "setsockopt SO_REUSEADDR\n");
#endif
  }

  if (bind(c->sockfd, &listen_addr->addr.sa, listen_addr->size) < 0) {
#ifndef NDEBUG
    coap_log(LOG_EMERG, "coap_new_context: bind\n");
#endif
    goto onerror;
  }

  return c;

 onerror:
  if ( c->sockfd >= 0 )
    close ( c->sockfd );
  coap_free( c );
  return NULL;

#endif /* WITH_POSIX */
#ifdef WITH_CONTIKI
  c->conn = udp_new(NULL, 0, NULL);
  udp_bind(c->conn, listen_addr->port);
  
  process_start(&coap_retransmit_process, (char *)c);

  PROCESS_CONTEXT_BEGIN(&coap_retransmit_process);
#ifndef WITHOUT_OBSERVE
  etimer_set(&c->notify_timer, COAP_RESOURCE_CHECK_TIME * COAP_TICKS_PER_SECOND);
#endif /* WITHOUT_OBSERVE */
  /* the retransmit timer must be initialized to some large value */
  etimer_set(&the_coap_context.retransmit_timer, 0xFFFF);
  PROCESS_CONTEXT_END(&coap_retransmit_process);
  return c;
#endif /* WITH_CONTIKI */
#ifdef WITH_LWIP
  c->pcb = udp_new();
  /* hard assert: this is not expected to fail dynamically */
  LWIP_ASSERT("Failed to allocate PCB for CoAP", c->pcb != NULL);

  udp_recv(c->pcb, received_package, (void*)c);
  udp_bind(c->pcb, &listen_addr->addr, listen_addr->port);

  c->timer_configured = 0;

  return c;
#endif
}

void
coap_free_context( coap_context_t *context ) {
#if defined(WITH_POSIX) || defined(WITH_LWIP)
  coap_resource_t *res;
#ifndef COAP_RESOURCES_NOHASH
  coap_resource_t *rtmp;
#endif
#endif /* WITH_POSIX || WITH_LWIP */
  if ( !context )
    return;

  coap_delete_all(context->recvqueue);
  coap_delete_all(context->sendqueue);

#ifdef WITH_LWIP
  context->sendqueue = NULL;
  coap_retransmittimer_restart(context);
#endif

#if defined(WITH_POSIX) || defined(WITH_LWIP)
#ifdef COAP_RESOURCES_NOHASH
  LL_FOREACH(context->resources, res) {
#else
  HASH_ITER(hh, context->resources, res, rtmp) {
#endif
    coap_delete_resource(context, res->key);
  }
#endif /* WITH_POSIX || WITH_LWIP */

#ifdef WITH_POSIX
  /* coap_delete_list(context->subscriptions); */
  close( context->sockfd );
  coap_free( context );
#endif
#ifdef WITH_LWIP
  udp_remove(context->pcb);
  memp_free(MEMP_COAP_CONTEXT, context);
#endif
#ifdef WITH_CONTIKI
  memset(&the_coap_context, 0, sizeof(coap_context_t));
  initialized = 0;
#endif /* WITH_CONTIKI */
}

int
coap_option_check_critical(coap_context_t *ctx, 
			   coap_pdu_t *pdu,
			   coap_opt_filter_t unknown) {

  coap_opt_iterator_t opt_iter;
  int ok = 1;
  
  coap_option_iterator_init(pdu, &opt_iter, COAP_OPT_ALL);

  while (coap_option_next(&opt_iter)) {

    /* The following condition makes use of the fact that
     * coap_option_getb() returns -1 if type exceeds the bit-vector
     * filter. As the vector is supposed to be large enough to hold
     * the largest known option, we know that everything beyond is
     * bad.
     */
    if (opt_iter.type & 0x01 && 
	coap_option_getb(ctx->known_options, opt_iter.type) < 1) {
      debug("unknown critical option %d\n", opt_iter.type);
      
      ok = 0;

      /* When opt_iter.type is beyond our known option range,
       * coap_option_setb() will return -1 and we are safe to leave
       * this loop. */
      if (coap_option_setb(unknown, opt_iter.type) == -1)
	break;
    }
  }

  return ok;
}

void
coap_transaction_id(const coap_address_t *peer, const coap_pdu_t *pdu, 
		    coap_tid_t *id) {
  coap_key_t h;

  memset(h, 0, sizeof(coap_key_t));

  /* Compare the complete address structure in case of IPv4. For IPv6,
   * we need to look at the transport address only. */

#ifdef WITH_POSIX
  switch (peer->addr.sa.sa_family) {
  case AF_INET:
    coap_hash((const unsigned char *)&peer->addr.sa, peer->size, h);
    break;
  case AF_INET6:
    coap_hash((const unsigned char *)&peer->addr.sin6.sin6_port,
	      sizeof(peer->addr.sin6.sin6_port), h);
    coap_hash((const unsigned char *)&peer->addr.sin6.sin6_addr,
	      sizeof(peer->addr.sin6.sin6_addr), h);
    break;
  default:
    return;
  }
#endif
#if defined(WITH_LWIP) || defined(WITH_CONTIKI)
    /* FIXME: with lwip, we can do better */
    coap_hash((const unsigned char *)&peer->port, sizeof(peer->port), h);
    coap_hash((const unsigned char *)&peer->addr, sizeof(peer->addr), h);  
#endif /* WITH_LWIP || WITH_CONTIKI */

  coap_hash((const unsigned char *)&pdu->hdr->id, sizeof(unsigned short), h);

  *id = ((h[0] << 8) | h[1]) ^ ((h[2] << 8) | h[3]);
}

coap_tid_t
coap_send_ack(coap_context_t *context, 
	      const coap_address_t *dst,
	      coap_pdu_t *request) {
  coap_pdu_t *response;
  coap_tid_t result = COAP_INVALID_TID;
  
  if (request && request->hdr->type == COAP_MESSAGE_CON) {
    response = coap_pdu_init(COAP_MESSAGE_ACK, 0, request->hdr->id, 
			     sizeof(coap_pdu_t)); 
    if (response) {
      result = coap_send(context, dst, response);
      coap_delete_pdu(response);
    }
  }
  return result;
}

#ifdef WITH_POSIX
/* releases space allocated by PDU if free_pdu is set */
coap_tid_t
coap_send_impl(coap_context_t *context, 
	       const coap_address_t *dst,
	       coap_pdu_t *pdu) {
  ssize_t bytes_written;
  coap_tid_t id = COAP_INVALID_TID;

  if ( !context || !dst || !pdu )
    return id;

  bytes_written = sendto( context->sockfd, pdu->hdr, pdu->length, 0,
			  &dst->addr.sa, dst->size);

  if (bytes_written >= 0) {
    coap_transaction_id(dst, pdu, &id);
  } else {
    coap_log(LOG_CRIT, "coap_send: sendto\n");
  }

  return id;
}
#endif /* WITH_POSIX */
#ifdef WITH_CONTIKI
/* releases space allocated by PDU if free_pdu is set */
coap_tid_t
coap_send_impl(coap_context_t *context, 
	       const coap_address_t *dst,
	       coap_pdu_t *pdu) {
  coap_tid_t id = COAP_INVALID_TID;

  if ( !context || !dst || !pdu )
    return id;

  /* FIXME: is there a way to check if send was successful? */
  uip_udp_packet_sendto(context->conn, pdu->hdr, pdu->length,
			&dst->addr, dst->port);

  coap_transaction_id(dst, pdu, &id);

  return id;
}
#endif /* WITH_CONTIKI */
#ifdef WITH_LWIP
coap_tid_t
coap_send_impl(coap_context_t *context,
	       const coap_address_t *dst,
	       coap_pdu_t *pdu) {
  coap_tid_t id = COAP_INVALID_TID;
  struct pbuf *p;
  uint8_t err;
  char *data_backup;

  if ( !context || !dst || !pdu )
  {
    return id;
  }

  data_backup = pdu->data;

  /* FIXME: we can't check this here with the existing infrastructure, but we
   * should actually check that the pdu is not held by anyone but us. the
   * respective pbuf is already exclusively owned by the pdu. */

  p = pdu->pbuf;
  LWIP_ASSERT("The PDU header is not where it is expected", pdu->hdr == p->payload + sizeof(coap_pdu_t));

  err = pbuf_header(p, -sizeof(coap_pdu_t));
  if (err)
  {
    debug("coap_send_impl: pbuf_header failed\n");
    pbuf_free(p);
    return id;
  }

  coap_transaction_id(dst, pdu, &id);

  pbuf_realloc(p, pdu->length);

  udp_sendto(context->pcb, p,
			&dst->addr, dst->port);

  pbuf_header(p, -(ptrdiff_t)((uint8_t*)pdu - (uint8_t*)p->payload) - sizeof(coap_pdu_t)); /* FIXME hack around udp_sendto not restoring; see http://lists.gnu.org/archive/html/lwip-users/2013-06/msg00008.html. for udp over ip over ethernet, this was -42; as we're doing ppp too, this has to be calculated generically */

  err = pbuf_header(p, sizeof(coap_pdu_t));
  LWIP_ASSERT("Cannot undo pbuf_header", err == 0);

  /* restore destroyed pdu data */
  LWIP_ASSERT("PDU not restored", p->payload == pdu);
  pdu->max_size = p->tot_len - sizeof(coap_pdu_t); /* reduced after pbuf_realloc */
  pdu->hdr = p->payload + sizeof(coap_pdu_t);
  pdu->max_delta = 0; /* won't be used any more */
  pdu->length = pdu->max_size;
  pdu->data = data_backup;
  pdu->pbuf = p;

  return id;
}
#endif /* WITH_LWIP */

coap_tid_t 
coap_send(coap_context_t *context, 
	  const coap_address_t *dst, 
	  coap_pdu_t *pdu) {
  return coap_send_impl(context, dst, pdu);
}

coap_tid_t
coap_send_error(coap_context_t *context, 
		coap_pdu_t *request,
		const coap_address_t *dst,
		unsigned char code,
		coap_opt_filter_t opts) {
  coap_pdu_t *response;
  coap_tid_t result = COAP_INVALID_TID;

  assert(request);
  assert(dst);

  response = coap_new_error_response(request, code, opts);
  if (response) {
    result = coap_send(context, dst, response);
    coap_delete_pdu(response);
  }
  
  return result;
}

coap_tid_t
coap_send_message_type(coap_context_t *context, 
		       const coap_address_t *dst, 
		       coap_pdu_t *request,
		       unsigned char type) {
  coap_pdu_t *response;
  coap_tid_t result = COAP_INVALID_TID;

  if (request) {
    response = coap_pdu_init(type, 0, request->hdr->id, sizeof(coap_pdu_t)); 
    if (response) {
      result = coap_send(context, dst, response);
      coap_delete_pdu(response);
    }
  }
  return result;
}

coap_tid_t
coap_send_confirmed(coap_context_t *context, 
		    const coap_address_t *dst,
		    coap_pdu_t *pdu) {
  coap_queue_t *node;
  coap_tick_t now;
  int r;

  node = coap_new_node();
  if (!node) {
    debug("coap_send_confirmed: insufficient memory\n");
    return COAP_INVALID_TID;
  }

  node->id = coap_send_impl(context, dst, pdu);
  if (COAP_INVALID_TID == node->id) {
    debug("coap_send_confirmed: error sending pdu\n");
    coap_free_node(node);
    return COAP_INVALID_TID;
  }
  
  prng((unsigned char *)&r,sizeof(r));

  /* add randomized RESPONSE_TIMEOUT to determine retransmission timeout */
  node->timeout = COAP_DEFAULT_RESPONSE_TIMEOUT * COAP_TICKS_PER_SECOND +
    (COAP_DEFAULT_RESPONSE_TIMEOUT >> 1) *
    ((COAP_TICKS_PER_SECOND * (r & 0xFF)) >> 8);

  memcpy(&node->remote, dst, sizeof(coap_address_t));
  node->pdu = pdu;

  /* Set timer for pdu retransmission. If this is the first element in
   * the retransmission queue, the base time is set to the current
   * time and the retransmission time is node->timeout. If there is
   * already an entry in the sendqueue, we must check if this node is
   * to be retransmitted earlier. Therefore, node->timeout is first
   * normalized to the base time and then inserted into the queue with
   * an adjusted relative time.
   */
  coap_ticks(&now);
  if (context->sendqueue == NULL) {
    node->t = node->timeout;
    context->sendqueue_basetime = now;
  } else {
    /* make node->t relative to context->sendqueue_basetime */
    node->t = (now - context->sendqueue_basetime) + node->timeout;
  }

  coap_insert_node(&context->sendqueue, node);

#ifdef WITH_LWIP
  if (node == context->sendqueue) /* don't bother with timer stuff if there are earlier retransmits */
    coap_retransmittimer_restart(context);
#endif

#ifdef WITH_CONTIKI
  {			    /* (re-)initialize retransmission timer */
    coap_queue_t *nextpdu;

    nextpdu = coap_peek_next(context);
    assert(nextpdu);		/* we have just inserted a node */

    /* must set timer within the context of the retransmit process */
    PROCESS_CONTEXT_BEGIN(&coap_retransmit_process);
    etimer_set(&context->retransmit_timer, nextpdu->t);
    PROCESS_CONTEXT_END(&coap_retransmit_process);
  }
#endif /* WITH_CONTIKI */

  return node->id;
}

coap_tid_t
coap_retransmit( coap_context_t *context, coap_queue_t *node ) {
  if ( !context || !node )
    return COAP_INVALID_TID;

  /* re-initialize timeout when maximum number of retransmissions are not reached yet */
  if ( node->retransmit_cnt < COAP_DEFAULT_MAX_RETRANSMIT ) {
    node->retransmit_cnt++;
    node->t = node->timeout << node->retransmit_cnt;
    coap_insert_node(&context->sendqueue, node);
#ifdef WITH_LWIP
    if (node == context->sendqueue) /* don't bother with timer stuff if there are earlier retransmits */
      coap_retransmittimer_restart(context);
#endif

    debug("** retransmission #%d of transaction %d\n",
	  node->retransmit_cnt, ntohs(node->pdu->hdr->id));

    node->id = coap_send_impl(context, &node->remote, node->pdu);
    return node->id;
  }

  /* no more retransmissions, remove node from system */

#ifndef WITH_CONTIKI
  debug("** removed transaction %d\n", ntohs(node->id));
#endif

#ifndef WITHOUT_OBSERVE
  /* Check if subscriptions exist that should be canceled after
     COAP_MAX_NOTIFY_FAILURES */
  if (node->pdu->hdr->code >= 64) {
    str token = { 0, NULL };

    token.length = node->pdu->hdr->token_length;
    token.s = node->pdu->hdr->token;

    coap_handle_failed_notify(context, &node->remote, &token);
  }
#endif /* WITHOUT_OBSERVE */

  /* And finally delete the node */
  coap_delete_node( node );
  return COAP_INVALID_TID;
}

/** 
 * Checks if @p opt fits into the message that ends with @p maxpos.
 * This function returns @c 1 on success, or @c 0 if the option @p opt
 * would exceed @p maxpos.
 */
static inline int
check_opt_size(coap_opt_t *opt, unsigned char *maxpos) {
  if (opt && opt < maxpos) {
    if (((*opt & 0x0f) < 0x0f) || (opt + 1 < maxpos))
      return opt + COAP_OPT_SIZE(opt) < maxpos;
  }
  return 0;
}

int
coap_read( coap_context_t *ctx ) {
#ifdef WITH_POSIX
  static char buf[COAP_MAX_PDU_SIZE];
#endif
#if defined(WITH_LWIP) || defined(WITH_CONTIKI)
  char *buf;
#endif
  coap_hdr_t *pdu;
  ssize_t bytes_read = -1;
  coap_address_t src, dst;
  coap_queue_t *node;

#ifdef WITH_CONTIKI
  buf = uip_appdata;
#endif /* WITH_CONTIKI */
#ifdef WITH_LWIP
  LWIP_ASSERT("No package pending", ctx->pending_package != NULL);
  LWIP_ASSERT("Can only deal with contiguous PBUFs to read the initial details", ctx->pending_package->tot_len == ctx->pending_package->len);
  buf = ctx->pending_package->payload;
#endif /* WITH_LWIP */

  pdu = (coap_hdr_t *)buf;

  coap_address_init(&src);

#ifdef WITH_POSIX
  bytes_read = recvfrom(ctx->sockfd, buf, sizeof(buf), 0,
			&src.addr.sa, &src.size);
#endif /* WITH_POSIX */
#ifdef WITH_CONTIKI
  if(uip_newdata()) {
    uip_ipaddr_copy(&src.addr, &UIP_IP_BUF->srcipaddr);
    src.port = UIP_UDP_BUF->srcport;
    uip_ipaddr_copy(&dst.addr, &UIP_IP_BUF->destipaddr);
    dst.port = UIP_UDP_BUF->destport;

    bytes_read = uip_datalen();
    ((char *)uip_appdata)[bytes_read] = 0;
    PRINTF("Server received %d bytes from [", (int)bytes_read);
    PRINT6ADDR(&src.addr);
    PRINTF("]:%d\n", uip_ntohs(src.port));
  } 
#endif /* WITH_CONTIKI */
#ifdef WITH_LWIP
  /* FIXME: use lwip address operation functions */
  src.addr.addr = ctx->pending_address.addr;
  src.port = ctx->pending_port;
  bytes_read = ctx->pending_package->tot_len;
#endif /* WITH_LWIP */

  if ( bytes_read < 0 ) {
    warn("coap_read: recvfrom");
    goto error_early;
  }

  if ( (size_t)bytes_read < sizeof(coap_hdr_t) ) {
    debug("coap_read: discarded invalid frame\n" );
    goto error_early;
  }

  if ( pdu->version != COAP_DEFAULT_VERSION ) {
    debug("coap_read: unknown protocol version\n" );
    goto error_early;
  }

  node = coap_new_node();
  if ( !node )
    goto error_early;

#ifdef WITH_LWIP
  node->pdu = coap_pdu_from_pbuf(ctx->pending_package);
  ctx->pending_package = NULL;
#else
  node->pdu = coap_pdu_init(0, 0, 0, bytes_read);
#endif
  if (!node->pdu)
    goto error;

  coap_ticks( &node->t );
  memcpy(&node->local, &dst, sizeof(coap_address_t));
  memcpy(&node->remote, &src, sizeof(coap_address_t));

if (!coap_pdu_parse((unsigned char *)buf, bytes_read, node->pdu)) {
    warn("discard malformed PDU");
    goto error;
  }

  /* and add new node to receive queue */
  coap_transaction_id(&node->remote, node->pdu, &node->id);
  coap_insert_node(&ctx->recvqueue, node);

#ifndef NDEBUG
  if (LOG_DEBUG <= coap_get_log_level()) {
#ifndef INET6_ADDRSTRLEN
#define INET6_ADDRSTRLEN 40
#endif
    unsigned char addr[INET6_ADDRSTRLEN+8];

    if (coap_print_addr(&src, addr, INET6_ADDRSTRLEN+8))
      debug("** received %d bytes from %s:\n", (int)bytes_read, addr);

    coap_show_pdu( node->pdu );
  }
#endif

  return 0;

 error:
  /* FIXME: send back RST? */
  coap_delete_node(node);
  return -1;
 error_early:
#ifdef WITH_LWIP
  /* even if there was an error, clean up */
  pbuf_free(ctx->pending_package);
  ctx->pending_package = NULL;
#endif
  return -1;
}

int
coap_remove_from_queue(coap_queue_t **queue, coap_tid_t id, coap_queue_t **node) {
  coap_queue_t *p, *q;

  if ( !queue || !*queue)
    return 0;

  /* replace queue head if PDU's time is less than head's time */

  if ( id == (*queue)->id ) { /* found transaction */
    *node = *queue;
    *queue = (*queue)->next;
<<<<<<< HEAD
    if (*queue != NULL)
    {
      (*queue)->t += (*node)->t;	/* adjust relative time of new queue head */
=======
    if (*queue) {	  /* adjust relative time of new queue head */
      (*queue)->t += (*node)->t;
>>>>>>> 627ce6c9
    }
    (*node)->next = NULL;
    /* coap_delete_node( q ); */
    debug("*** removed transaction %u\n", id);
    return 1;
  }

  /* search transaction to remove (only first occurence will be removed) */
  q = *queue;
  do {
    p = q;
    q = q->next;
  } while ( q && id != q->id );

  if ( q ) {			/* found transaction */
    p->next = q->next;
    if (p->next) {		/* must update relative time of p->next */
      p->next->t += q->t;
    }
    q->next = NULL;
    *node = q;
    /* coap_delete_node( q ); */
    debug("*** removed transaction %u\n", id);
    return 1;
  }

  return 0;

}

static inline int
token_match(const unsigned char *a, size_t alen, 
	    const unsigned char *b, size_t blen) {
  return alen == blen && (alen == 0 || memcmp(a, b, alen) == 0);
}

void
coap_cancel_all_messages(coap_context_t *context, const coap_address_t *dst,
			 const unsigned char *token, size_t token_length) {
  /* cancel all messages in sendqueue that are for dst 
   * and use the specified token */
  coap_queue_t *p, *q;
  
  debug("cancel_all_messages\n");
  while (context->sendqueue && 
	 coap_address_equals(dst, &context->sendqueue->remote) &&
	 token_match(token, token_length, 
		     context->sendqueue->pdu->hdr->token, 
		     context->sendqueue->pdu->hdr->token_length)) {
    q = context->sendqueue; 
    context->sendqueue = q->next;
    debug("**** removed transaction %d\n", ntohs(q->pdu->hdr->id));
    coap_delete_node(q);
  }

  if (!context->sendqueue)
    return;

  p = context->sendqueue;
  q = p->next;
  
  /* when q is not NULL, it does not match (dst, token), so we can skip it */
  while (q) {
    if (coap_address_equals(dst, &q->remote) &&
	token_match(token, token_length,
		    q->pdu->hdr->token, q->pdu->hdr->token_length)) {
      p->next = q->next;
      debug("**** removed transaction %d\n", ntohs(q->pdu->hdr->id));
      coap_delete_node(q);
      q = p->next;
    } else {
      p = q;
      q = q->next;
    }
  }
}

coap_queue_t *
coap_find_transaction(coap_queue_t *queue, coap_tid_t id) {
  while (queue && queue->id != id)
    queue = queue->next;

  return queue;
}

coap_pdu_t *
coap_new_error_response(coap_pdu_t *request, unsigned char code, 
			coap_opt_filter_t opts) {
  coap_opt_iterator_t opt_iter;
  coap_pdu_t *response;
  size_t size = sizeof(coap_hdr_t) + request->hdr->token_length;
  int type; 
  coap_opt_t *option;
  unsigned short opt_type = 0;	/* used for calculating delta-storage */

#if COAP_ERROR_PHRASE_LENGTH > 0
  char *phrase = coap_response_phrase(code);

  /* Need some more space for the error phrase and payload start marker */
  if (phrase)
    size += strlen(phrase) + 1;
#endif

  assert(request);

  /* cannot send ACK if original request was not confirmable */
  type = request->hdr->type == COAP_MESSAGE_CON 
    ? COAP_MESSAGE_ACK
    : COAP_MESSAGE_NON;

  /* Estimate how much space we need for options to copy from
   * request. We always need the Token, for 4.02 the unknown critical
   * options must be included as well. */
  coap_option_clrb(opts, COAP_OPTION_CONTENT_TYPE); /* we do not want this */

  coap_option_iterator_init(request, &opt_iter, opts);

  /* Add size of each unknown critical option. As known critical
     options as well as elective options are not copied, the delta
     value might grow.
   */
  while((option = coap_option_next(&opt_iter))) {
    unsigned short delta = opt_iter.type - opt_type;
    /* calculate space required to encode (opt_iter.type - opt_type) */
    if (delta < 13) {
      size++;
    } else if (delta < 269) {
      size += 2;
    } else {
      size += 3;
    }

    /* add coap_opt_length(option) and the number of additional bytes
     * required to encode the option length */
    
    size += coap_opt_length(option);
    switch (*option & 0x0f) {
    case 0x0e:
      size++;
      /* fall through */
    case 0x0d:
      size++;
      break;
    default:
      ;
    }

    opt_type = opt_iter.type;
  }

  /* Now create the response and fill with options and payload data. */
  response = coap_pdu_init(type, code, request->hdr->id, size);
  if (response) {
    /* copy token */
    if (!coap_add_token(response, request->hdr->token_length, 
			request->hdr->token)) {
      debug("cannot add token to error response\n");
      coap_delete_pdu(response);
      return NULL;
    }

    /* copy all options */
    coap_option_iterator_init(request, &opt_iter, opts);
    while((option = coap_option_next(&opt_iter)))
      coap_add_option(response, opt_iter.type, 
		      COAP_OPT_LENGTH(option),
		      COAP_OPT_VALUE(option));

#if COAP_ERROR_PHRASE_LENGTH > 0
    /* note that diagnostic messages do not need a Content-Format option. */
    if (phrase)
      coap_add_data(response, strlen(phrase), (unsigned char *)phrase);
#endif
  }

  return response;
}

/**
 * Quick hack to determine the size of the resource description for
 * .well-known/core.
 */
static inline size_t
get_wkc_len(coap_context_t *context, coap_opt_t *query_filter) {
  unsigned char buf[1];
  size_t len = 0;

  if (print_wellknown(context, buf, &len, UINT_MAX, query_filter)
      & COAP_PRINT_STATUS_ERROR) {
    warn("cannot determine length of /.well-known/core\n");
    return 0;
  }

  debug("get_wkc_len: print_wellknown() returned %zu\n", len);

  return len;
}

#define SZX_TO_BYTES(SZX) ((size_t)(1 << ((SZX) + 4)))

coap_pdu_t *
wellknown_response(coap_context_t *context, coap_pdu_t *request) {
  coap_pdu_t *resp;
  coap_opt_iterator_t opt_iter;
  size_t len, wkc_len;
  unsigned char buf[2];
  int result = 0;
  int need_block2 = 0;	   /* set to 1 if Block2 option is required */
  coap_block_t block;
  coap_opt_t *query_filter;
  size_t offset = 0;

  resp = coap_pdu_init(request->hdr->type == COAP_MESSAGE_CON 
		       ? COAP_MESSAGE_ACK 
		       : COAP_MESSAGE_NON,
		       COAP_RESPONSE_CODE(205),
		       request->hdr->id, COAP_MAX_PDU_SIZE);
  if (!resp) {
    debug("wellknown_response: cannot create PDU\n");
    return NULL;
  }
  
  if (!coap_add_token(resp, request->hdr->token_length, request->hdr->token)) {
    debug("wellknown_response: cannot add token\n");
    goto error;
  }

  query_filter = coap_check_option(request, COAP_OPTION_URI_QUERY, &opt_iter);
  wkc_len = get_wkc_len(context, query_filter);

  /* check whether the request contains the Block2 option */
  if (coap_get_block(request, COAP_OPTION_BLOCK2, &block)) {
    offset = block.num << (block.szx + 4);
    if (block.szx > 6) {  /* invalid, MUST lead to 4.00 Bad Request */
      resp->hdr->code = COAP_RESPONSE_CODE(400);
      return resp;
    } else if (block.szx > COAP_MAX_BLOCK_SZX) {
      block.szx = COAP_MAX_BLOCK_SZX;
      block.num = offset >> (block.szx + 4);
    }

    need_block2 = 1;
  }

  /* Check if there is sufficient space to add Content-Format option 
   * and data. We do this before adding the Content-Format option to
   * avoid sending error responses with that option but no actual
   * content. */
  if (resp->max_size <= (size_t)resp->length + 3) {
    debug("wellknown_response: insufficient storage space\n");
    goto error;
  }

  /* Add Content-Format. As we have checked for available storage,
   * nothing should go wrong here. */
  assert(coap_encode_var_bytes(buf, 
		    COAP_MEDIATYPE_APPLICATION_LINK_FORMAT) == 1);
  coap_add_option(resp, COAP_OPTION_CONTENT_FORMAT,
		  coap_encode_var_bytes(buf, 
			COAP_MEDIATYPE_APPLICATION_LINK_FORMAT), buf);

  /* check if Block2 option is required even if not requested */
  if (!need_block2 && (resp->max_size - (size_t)resp->length < wkc_len)) {
    assert(resp->length <= resp->max_size);
    const size_t payloadlen = resp->max_size - resp->length;
    /* yes, need block-wise transfer */
    block.num = 0;
    block.m = 0;      /* the M bit is set by coap_write_block_opt() */
    block.szx = COAP_MAX_BLOCK_SZX;
    while (payloadlen < SZX_TO_BYTES(block.szx)) {
      if (block.szx == 0) {
	debug("wellknown_response: message to small even for szx == 0\n");
	goto error;
      } else {
	block.szx--;
      }
    }

    need_block2 = 1;
  }

  /* write Block2 option if necessary */
  if (need_block2) {
    if (coap_write_block_opt(&block, COAP_OPTION_BLOCK2, resp, wkc_len) < 0) {
      debug("wellknown_response: cannot add Block2 option\n");
      goto error;
    }
  }

  /* Manually set payload of response to let print_wellknown() write,
   * into our buffer without copying data. */

  resp->data = (unsigned char *)resp->hdr + resp->length;
  *resp->data = COAP_PAYLOAD_START;
  resp->data++;
  resp->length++;
  len = need_block2 ? SZX_TO_BYTES(block.szx) : resp->max_size - resp->length;

  result = print_wellknown(context, resp->data, &len, offset, query_filter);
  if ((result & COAP_PRINT_STATUS_ERROR) != 0) {
    debug("print_wellknown failed\n");
    goto error;
  } 
  
  resp->length += COAP_PRINT_OUTPUT_LENGTH(result);
  return resp;

 error:
  /* set error code 5.03 and remove all options and data from response */
  resp->hdr->code = COAP_RESPONSE_CODE(503);
  resp->length = sizeof(coap_hdr_t) + resp->hdr->token_length;
  return resp;
}

#define WANT_WKC(Pdu,Key)					\
  (((Pdu)->hdr->code == COAP_REQUEST_GET) && is_wkc(Key))

void
handle_request(coap_context_t *context, coap_queue_t *node) {      
  coap_method_handler_t h = NULL;
  coap_pdu_t *response = NULL;
  coap_opt_filter_t opt_filter;
  coap_resource_t *resource;
  coap_key_t key;

  coap_option_filter_clear(opt_filter);
  
  /* try to find the resource from the request URI */
  coap_hash_request_uri(node->pdu, key);
  resource = coap_get_resource_from_key(context, key);
  
  if (!resource) {
    /* The resource was not found. Check if the request URI happens to
     * be the well-known URI. In that case, we generate a default
     * response, otherwise, we return 4.04 */

    switch(node->pdu->hdr->code) {

    case COAP_REQUEST_GET: 
      if (is_wkc(key)) {	/* GET request for .well-known/core */
	info("create default response for %s\n", COAP_DEFAULT_URI_WELLKNOWN);
	response = wellknown_response(context, node->pdu);

      } else { /* GET request for any another resource, return 4.04 */

	debug("GET for unknown resource 0x%02x%02x%02x%02x, return 4.04\n", 
	      key[0], key[1], key[2], key[3]);
	response = 
	  coap_new_error_response(node->pdu, COAP_RESPONSE_CODE(404), 
				  opt_filter);
      }
      break;

    default: 			/* any other request type */

      debug("unhandled request for unknown resource 0x%02x%02x%02x%02x\r\n",
	    key[0], key[1], key[2], key[3]);
      if (!coap_is_mcast(&node->local))
	response = coap_new_error_response(node->pdu, COAP_RESPONSE_CODE(405), 
					   opt_filter);
    }
      
    if (response && coap_send(context, &node->remote, response) == COAP_INVALID_TID) {
      warn("cannot send response for transaction %u\n", node->id);
    }
    coap_delete_pdu(response);

    return;
  }
  
  /* the resource was found, check if there is a registered handler */
  if ((size_t)node->pdu->hdr->code - 1 <
      sizeof(resource->handler)/sizeof(coap_method_handler_t))
    h = resource->handler[node->pdu->hdr->code - 1];
  
  if (h) {
    debug("call custom handler for resource 0x%02x%02x%02x%02x\n", 
	  key[0], key[1], key[2], key[3]);
    response = coap_pdu_init(node->pdu->hdr->type == COAP_MESSAGE_CON 
			     ? COAP_MESSAGE_ACK
			     : COAP_MESSAGE_NON,
			     0, node->pdu->hdr->id, COAP_MAX_PDU_SIZE);
    
    /* Implementation detail: coap_add_token() immediately returns 0
       if response == NULL */
    if (coap_add_token(response, node->pdu->hdr->token_length,
		       node->pdu->hdr->token)) {
      str token = { node->pdu->hdr->token_length, node->pdu->hdr->token };

      h(context, resource, &node->remote, 
	node->pdu, &token, response);
      if (response->hdr->type != COAP_MESSAGE_NON ||
	  (response->hdr->code >= 64 
	   && !coap_is_mcast(&node->local))) {
	if (coap_send(context, &node->remote, response) == COAP_INVALID_TID) {
	  debug("cannot send response for message %d\n", node->pdu->hdr->id);
	  }
      }

      coap_delete_pdu(response);
    } else {
      warn("cannot generate response\r\n");
    }
  } else {
    if (WANT_WKC(node->pdu, key)) {
      debug("create default response for %s\n", COAP_DEFAULT_URI_WELLKNOWN);
      response = wellknown_response(context, node->pdu);
    } else
      response = coap_new_error_response(node->pdu, COAP_RESPONSE_CODE(405), 
					 opt_filter);
    
    if (!response || (coap_send(context, &node->remote, response)
		      == COAP_INVALID_TID)) {
      debug("cannot send response for transaction %u\n", node->id);
    }
    coap_delete_pdu(response);
  }  
}

static inline void
handle_response(coap_context_t *context, 
		coap_queue_t *sent, coap_queue_t *rcvd) {
  
  /* Call application-specific reponse handler when available.  If
   * not, we must acknowledge confirmable messages. */
  if (context->response_handler) {
    context->response_handler(context, 
			      &rcvd->remote, sent ? sent->pdu : NULL, 
			      rcvd->pdu, rcvd->id);
  } else {
    /* send ACK if rcvd is confirmable (i.e. a separate response) */
    coap_send_ack(context, &rcvd->remote, rcvd->pdu);
  }
}

static inline int
#ifdef __GNUC__
handle_locally(coap_context_t *context __attribute__ ((unused)), 
	       coap_queue_t *node __attribute__ ((unused))) {
#else /* not a GCC */
handle_locally(coap_context_t *context, coap_queue_t *node) {
#endif /* GCC */
  /* this function can be used to check if node->pdu is really for us */
  return 1;
}

/**
 * This function handles RST messages received for the message passed
 * in @p sent.
 */
static void
coap_handle_rst(coap_context_t *context, const coap_queue_t *sent) {
#ifndef WITHOUT_OBSERVE
  coap_resource_t *r;
#ifndef COAP_RESOURCES_NOHASH
  coap_resource_t *tmp;
#endif
  str token = { 0, NULL };

  /* remove observer for this resource, if any 
   * get token from sent and try to find a matching resource. Uh!
   */

  COAP_SET_STR(&token, sent->pdu->hdr->token_length, sent->pdu->hdr->token);

#ifndef WITH_CONTIKI
#ifdef COAP_RESOURCES_NOHASH
  LL_FOREACH(context->resources, r) {
#else
  HASH_ITER(hh, context->resources, r, tmp) {
#endif
    coap_delete_observer(r, &sent->remote, &token);
    coap_cancel_all_messages(context, &sent->remote, token.s, token.length);
  }
#else /* WITH_CONTIKI */
  r = (coap_resource_t *)resource_storage.mem;
  for (i = 0; i < resource_storage.num; ++i, ++r) {
    if (resource_storage.count[i]) {
      coap_delete_observer(r, &sent->remote, &token);
      coap_cancel_all_messages(context, &sent->remote, token.s, token.length);
    }
  }
#endif /* WITH_CONTIKI */
#endif /* WITOUT_OBSERVE */  
}

void
coap_dispatch( coap_context_t *context ) {
  coap_queue_t *rcvd = NULL, *sent = NULL;
  coap_pdu_t *response;
  coap_opt_filter_t opt_filter;

  if (!context)
    return;

  memset(opt_filter, 0, sizeof(coap_opt_filter_t));

  while ( context->recvqueue ) {
    rcvd = context->recvqueue;

    /* remove node from recvqueue */
    context->recvqueue = context->recvqueue->next;
    rcvd->next = NULL;

    if ( rcvd->pdu->hdr->version != COAP_DEFAULT_VERSION ) {
      debug("dropped packet with unknown version %u\n", rcvd->pdu->hdr->version);
      goto cleanup;
    }
    
    switch ( rcvd->pdu->hdr->type ) {
    case COAP_MESSAGE_ACK:
      /* find transaction in sendqueue to stop retransmission */
      coap_remove_from_queue(&context->sendqueue, rcvd->id, &sent);

      if (rcvd->pdu->hdr->code == 0)
	goto cleanup;

      /* FIXME: if sent code was >= 64 the message might have been a 
       * notification. Then, we must flag the observer to be alive
       * by setting obs->fail_cnt = 0. */
      if (sent && COAP_RESPONSE_CLASS(sent->pdu->hdr->code) == 2) {
	const str token = 
	  { sent->pdu->hdr->token_length, sent->pdu->hdr->token };
	coap_touch_observer(context, &sent->remote, &token);
      }
      break;

    case COAP_MESSAGE_RST :
      /* We have sent something the receiver disliked, so we remove
       * not only the transaction but also the subscriptions we might
       * have. */

      coap_log(LOG_ALERT, "got RST for message %u\n", ntohs(rcvd->pdu->hdr->id));

      /* find transaction in sendqueue to stop retransmission */
      coap_remove_from_queue(&context->sendqueue, rcvd->id, &sent);

      if (sent)
	coap_handle_rst(context, sent);
      goto cleanup;

    case COAP_MESSAGE_NON :	/* check for unknown critical options */
      if (coap_option_check_critical(context, rcvd->pdu, opt_filter) == 0)
	goto cleanup;
      break;

    case COAP_MESSAGE_CON :	/* check for unknown critical options */
      if (coap_option_check_critical(context, rcvd->pdu, opt_filter) == 0) {

	/* FIXME: send response only if we have received a request. Otherwise, 
	 * send RST. */
	response = 
	  coap_new_error_response(rcvd->pdu, COAP_RESPONSE_CODE(402), opt_filter);

	if (!response)
	  warn("coap_dispatch: cannot create error reponse\n");
	else {
	  if (coap_send(context, &rcvd->remote, response) 
	      == COAP_INVALID_TID) {
	    warn("coap_dispatch: error sending reponse\n");
	  }
          coap_delete_pdu(response);
	}	 
	
	goto cleanup;
      }
      break;
    }
   
    /* Pass message to upper layer if a specific handler was
     * registered for a request that should be handled locally. */
    if (handle_locally(context, rcvd)) {
      if (COAP_MESSAGE_IS_REQUEST(rcvd->pdu->hdr))
	handle_request(context, rcvd);
      else if (COAP_MESSAGE_IS_RESPONSE(rcvd->pdu->hdr))
	handle_response(context, sent, rcvd);
      else {
	debug("dropped message with invalid code\n");
	coap_send_message_type(context, &rcvd->remote, rcvd->pdu, 
				 COAP_MESSAGE_RST);
      }
    }
    
  cleanup:
    coap_delete_node(sent);
    coap_delete_node(rcvd);
  }
}

int
coap_can_exit( coap_context_t *context ) {
  return !context || (context->recvqueue == NULL && context->sendqueue == NULL);
}

#ifdef WITH_CONTIKI

/*---------------------------------------------------------------------------*/
/* CoAP message retransmission */
/*---------------------------------------------------------------------------*/
PROCESS_THREAD(coap_retransmit_process, ev, data)
{
  coap_tick_t now;
  coap_queue_t *nextpdu;

  PROCESS_BEGIN();

  debug("Started retransmit process\r\n");

  while(1) {
    PROCESS_YIELD();
    if (ev == PROCESS_EVENT_TIMER) {
      if (etimer_expired(&the_coap_context.retransmit_timer)) {
	
	nextpdu = coap_peek_next(&the_coap_context);
	
	coap_ticks(&now);
	while (nextpdu && nextpdu->t <= now) {
	  coap_retransmit(&the_coap_context, coap_pop_next(&the_coap_context));
	  nextpdu = coap_peek_next(&the_coap_context);
	}

	/* need to set timer to some value even if no nextpdu is available */
	etimer_set(&the_coap_context.retransmit_timer, 
		   nextpdu ? nextpdu->t - now : 0xFFFF);
      } 
#ifndef WITHOUT_OBSERVE
      if (etimer_expired(&the_coap_context.notify_timer)) {
	coap_check_notify(&the_coap_context);
	etimer_reset(&the_coap_context.notify_timer);
      }
#endif /* WITHOUT_OBSERVE */
    }
  }
  
  PROCESS_END();
}
/*---------------------------------------------------------------------------*/

#endif /* WITH_CONTIKI */

#ifdef WITH_LWIP
/* FIXME: retransmits that are not required any more due to incoming packages
 * do *not* get cleared at the moment, the wakeup when the transmission is due
 * is silently accepted. this is mainly due to the fact that the required
 * checks are similar in two places in the code (when receiving ACK and RST)
 * and that they cause more than one patch chunk, as it must be first checked
 * whether the sendqueue item to be dropped is the next one pending, and later
 * the restart function has to be called. nothing insurmountable, but it can
 * also be implemented when things have stabilized, and the performance
 * penality is minimal
 *
 * also, this completely ignores COAP_RESOURCE_CHECK_TIME.
 * */

static void coap_retransmittimer_execute(void *arg)
{
	coap_context_t *ctx = (coap_context_t*)arg;
	coap_tick_t now;
	coap_tick_t elapsed;
	coap_queue_t *nextinqueue;

	ctx->timer_configured = 0;

	coap_ticks(&now);

	elapsed = now - ctx->sendqueue_basetime; /* that's positive for sure, and unless we haven't been called for a complete wrapping cycle, did not wrap */

	nextinqueue = coap_peek_next(ctx);
	while (nextinqueue != NULL)
	{
		if (nextinqueue->t > elapsed) {
			nextinqueue->t -= elapsed;
			break;
		} else {
			elapsed -= nextinqueue->t;
			coap_retransmit(ctx, coap_pop_next(ctx));
			nextinqueue = coap_peek_next(ctx);
		}
	}

	ctx->sendqueue_basetime = now;

	coap_retransmittimer_restart(ctx);
}

static void coap_retransmittimer_restart(coap_context_t *ctx)
{
	coap_tick_t now, elapsed, delay;

	if (ctx->timer_configured)
	{
		printf("clearing\n");
		sys_untimeout(coap_retransmittimer_execute, (void*)ctx);
		ctx->timer_configured = 0;
	}
	if (ctx->sendqueue != NULL)
	{
		coap_ticks(&now);
		elapsed = now - ctx->sendqueue_basetime;
		if (ctx->sendqueue->t >= elapsed) {
			delay = ctx->sendqueue->t - elapsed;
		} else {
			/* a strange situation, but not completely impossible.
			 *
			 * this happens, for example, right after
			 * coap_retransmittimer_execute, when a retransmission
			 * was *just not yet* due, and the clock ticked before
			 * our coap_ticks was called.
			 *
			 * not trying to retransmit anything now, as it might
			 * cause uncontrollable recursion; let's just try again
			 * with the next main loop run.
			 * */
			delay = 0;
		}

		printf("scheduling for %d ticks\n", delay);
		sys_timeout(delay, coap_retransmittimer_execute, (void*)ctx);
		ctx->timer_configured = 1;
	}
}
#endif<|MERGE_RESOLUTION|>--- conflicted
+++ resolved
@@ -1,10 +1,6 @@
 /* net.c -- CoAP network interface
  *
-<<<<<<< HEAD
  * Copyright (C) 2010--2014 Olaf Bergmann <bergmann@tzi.org>
-=======
- * Copyright (C) 2010--2013 Olaf Bergmann <bergmann@tzi.org>
->>>>>>> 627ce6c9
  *
  * This file is part of the CoAP library libcoap. Please see
  * README for terms of use. 
@@ -964,14 +960,8 @@
   if ( id == (*queue)->id ) { /* found transaction */
     *node = *queue;
     *queue = (*queue)->next;
-<<<<<<< HEAD
-    if (*queue != NULL)
-    {
-      (*queue)->t += (*node)->t;	/* adjust relative time of new queue head */
-=======
     if (*queue) {	  /* adjust relative time of new queue head */
       (*queue)->t += (*node)->t;
->>>>>>> 627ce6c9
     }
     (*node)->next = NULL;
     /* coap_delete_node( q ); */
