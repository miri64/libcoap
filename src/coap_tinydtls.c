--- conflicted
+++ resolved
@@ -444,32 +444,31 @@
   return 0;
 }
 
-<<<<<<< HEAD
-int coap_dtls_context_set_pki( coap_context_t *ctx UNUSED,
-  coap_dtls_security_setup_t setup_callback UNUSED,
-  coap_dtls_pki_t* setup_data UNUSED
-) {
-  return 0;
-}
-
-int coap_dtls_context_set_psk(coap_context_t *ctx UNUSED,
-  const char *hint UNUSED,
-  const uint8_t *key UNUSED, size_t key_len UNUSED
-) {
-  return 1;
-}
-
-int coap_dtls_context_check_keys_enabled(coap_context_t *ctx)
-{
-  return 1;
-=======
 coap_tls_version_t *
 coap_get_tls_library_version(void) {
   static coap_tls_version_t version;
   version.version = DTLS_VERSION;
   version.type = COAP_TLS_LIBRARY_TINYDTLS;
   return &version;
->>>>>>> 0d2922a4
+}
+
+int coap_dtls_context_set_pki( coap_context_t *ctx UNUSED,
+  coap_dtls_security_setup_t setup_callback UNUSED,
+  coap_dtls_pki_t* setup_data UNUSED
+) {
+  return 0;
+}
+
+int coap_dtls_context_set_psk(coap_context_t *ctx UNUSED,
+  const char *hint UNUSED,
+  const uint8_t *key UNUSED, size_t key_len UNUSED
+) {
+  return 1;
+}
+
+int coap_dtls_context_check_keys_enabled(coap_context_t *ctx)
+{
+  return 1;
 }
 
 void *coap_tls_new_client_session(coap_session_t *session UNUSED, int *connected UNUSED) {
